import OpenAI from 'openai';
import { NextRequest } from 'next/server';

// Available models
const MODELS = {
  'chatgpt-4o-latest': 'ChatGPT-4o Latest',
  'o1-mini': 'o1-mini'
} as const;

// Runtime configuration
export const runtime = 'nodejs';
export const revalidate = 0;

// Define the type for our context chunk
interface ContextChunk {
  id: string;
  text: string;
  tokens: number;
  metadata: {
    source: string;
    source_type: 'restaurant' | 'news' | 'wikipedia' | string;
    title: string;
    text?: string;
    restaurant: string;
    category: string;
    item_name: string;
    description: string;
    ingredients: string[];
    categories: string[];
    keywords: string[];
    rating: number;
    review_count: number;
    price: string;
    address: string;
    position: number;
    similarity: number;
    tokens: number;
    publish_date?: string;
    summary?: string;
  };
}

// Add these type definitions after the ContextChunk interface
interface SanitizedChunk extends ContextChunk {
  metadata: ContextChunk['metadata'] & {
    text?: string;
    title?: string;
    description?: string;
    summary?: string;
  };
}

// Add this helper function after the interface definitions
async function rewriteQueryWithContext(openai: OpenAI, messages: any[]): Promise<string> {
  try {
    const completion = await openai.chat.completions.create({
      model: 'chatgpt-4o-latest',
      messages: [
        {
          role: 'system',
          content: `You are a query optimization assistant for a restaurant search system. Your task is to extract only the essential search keywords from user queries, maintaining context from the conversation.

Guidelines:
1. Focus ONLY on:
   - Cuisine types (italian, chinese, etc.)
   - Dish types (pizza, sushi, etc.)
   - Key attributes (casual, fancy, outdoor seating, etc.)
   - Price indicators (cheap, expensive, etc.)
   - Specific requirements (vegetarian, gluten-free, etc.)

2. Rules:
   - Return ONLY the essential keywords
   - Do not include "San Francisco" or "SF" (all restaurants are in SF)
   - Keep it minimal (1-3 keywords)
   - Use lowercase only
   - For follow-up queries, maintain the relevant context (especially cuisine type)
   - If a query mentions a non-SF location, extract only the cuisine/requirements

3. Context Handling:
   - If user confirms or asks for recommendations after mentioning a cuisine, keep that cuisine
   - If user asks about a different attribute, combine it with previous cuisine
   - If user completely changes topic, use new keywords only

Examples:
User: "I want some good Italian food"
Return: "italian"

User: "What about something more casual?"
Return: "italian casual"

User: "What's the best Chinese place in San Diego?"
Return: "chinese"

User: "Yes, give me San Francisco recommendations"
Return: "chinese"

User: "Show me places with outdoor seating"
Return: "outdoor seating"

User: "Looking for fancy sushi places in the city"
Return: "sushi fancy"`
        },
        ...messages.slice(0, -1),
        {
          role: 'user',
          content: `Based on this conversation history, extract the optimal search keywords from: "${messages[messages.length - 1].content}"`
        }
      ]
    });

    const rewrittenQuery = completion.choices[0]?.message?.content || messages[messages.length - 1].content;
    console.log('\n=== Query Information ===');
    console.log('Original query:', messages[messages.length - 1].content);
    console.log('Optimized query:', rewrittenQuery);
    console.log('========================\n');
    return rewrittenQuery;
  } catch (error) {
    console.error('Error rewriting query:', error);
    return messages[messages.length - 1].content;
  }
}

async function queryPineconeIndex(queryEmbedding: number[], indexName: string, pineconeApiKey: string, pineconeHost: string): Promise<any> {
  try {
    // Construct the URL - try both direct host and parsed format
    let pineconeUrl;
    if (pineconeHost.includes(indexName)) {
      // If the host already includes the index name, use it directly
      pineconeUrl = `https://${pineconeHost}/query`;
    } else {
      // Otherwise, try to parse and construct the URL
      try {
        const [projectId, , envId] = pineconeHost.split('.');
        const baseProjectId = projectId.split('-').slice(-1)[0];
        pineconeUrl = `https://${indexName}-${baseProjectId}.svc.${envId}.pinecone.io/query`;
      } catch (e) {
        // If parsing fails, try using the host directly
        pineconeUrl = `https://${pineconeHost}/query`;
      }
    }
    
    console.log(`Attempting to query Pinecone index ${indexName} at ${pineconeUrl}`);
    
    const pineconeResponse = await fetch(pineconeUrl, {
      method: 'POST',
      headers: {
        'Api-Key': pineconeApiKey,
        'Content-Type': 'application/json',
        'Accept': 'application/json',
      },
      body: JSON.stringify({
        vector: queryEmbedding,
        topK: 20,
        includeMetadata: true,
        includeValues: false
      }),
    });

    if (!pineconeResponse.ok) {
      const errorText = await pineconeResponse.text();
      console.error(`Pinecone query failed for index ${indexName}:`, {
        status: pineconeResponse.status,
        statusText: pineconeResponse.statusText,
        error: errorText,
        url: pineconeUrl
      });
      throw new Error(`Pinecone query failed: ${pineconeResponse.status} ${pineconeResponse.statusText}. ${errorText}`);
    }

    const result = await pineconeResponse.json();
    console.log(`Successfully queried index ${indexName}. Found ${result.matches?.length || 0} matches.`);
    return result;
  } catch (error) {
    console.error(`Error querying Pinecone index ${indexName}:`, {
      error: error instanceof Error ? error.message : String(error),
      host: pineconeHost,
      indexName
    });
    return { matches: [] };
  }
}

<<<<<<< HEAD
export async function GET(req: NextRequest) {
=======
// Add these helper functions at the top level
function sanitizeText(text: string, preserveMarkdown: boolean = false): string {
  if (!text) return '';
  
  // If we need to preserve markdown, handle special cases
  if (preserveMarkdown) {
    return text
      .replace(/\\/g, '\\\\')  // Escape backslashes first
      .replace(/\r/g, '')      // Remove carriage returns
      .replace(/\t/g, '  ')    // Replace tabs with spaces
      .replace(/\f/g, '')      // Remove form feeds
      .replace(/[\u0000-\u0008\u000B\u000C\u000E-\u001F\u007F-\u009F]/g, '') // Remove control characters except \n
      .replace(/"/g, '\\"');   // Escape quotes
  }
  
  // Otherwise use the more aggressive sanitization
  return text
    .replace(/\\/g, '\\\\')    // Escape backslashes first
    .replace(/\n/g, '\\n')     // Replace newlines with \n
    .replace(/\r/g, '\\r')     // Replace carriage returns
    .replace(/\t/g, '\\t')     // Replace tabs
    .replace(/"/g, '\\"')      // Escape quotes
    .replace(/\f/g, '\\f')     // Replace form feeds
    .replace(/[\u0000-\u001F\u007F-\u009F]/g, ''); // Remove control characters
}

function sanitizeMetadata(metadata: any): any {
  if (!metadata) return {};
  const sanitized: any = {};
  for (const [key, value] of Object.entries(metadata)) {
    if (typeof value === 'string') {
      sanitized[key] = sanitizeText(value);
    } else if (Array.isArray(value)) {
      sanitized[key] = value.map(item => 
        typeof item === 'string' ? sanitizeText(item) : item
      );
    } else {
      sanitized[key] = value;
    }
  }
  return sanitized;
}

function sanitizeChunk(chunk: any): any {
  return {
    id: chunk.id,
    text: sanitizeText(chunk.text),
    tokens: chunk.tokens,
    metadata: sanitizeMetadata(chunk.metadata)
  };
}

function formatSSEMessage(data: any): string {
  try {
    const jsonString = JSON.stringify(data);
    // Ensure proper SSE format with data: prefix and double newline
    return `data: ${jsonString}\n\n`;
  } catch (error) {
    console.error('Error formatting SSE message:', error);
    return '';
  }
}

export async function POST(req: NextRequest) {
>>>>>>> 874a6666
  try {
    // Validate environment variables
    const apiKey = process.env.OPENAI_API_KEY;
    const pineconeApiKey = process.env.PINECONE_API_KEY;
    const pineconeHost = process.env.PINECONE_HOST;

    if (!apiKey) throw new Error('OPENAI_API_KEY environment variable is not set');
    if (!pineconeApiKey) throw new Error('PINECONE_API_KEY environment variable is not set');
    if (!pineconeHost) throw new Error('PINECONE_HOST environment variable is not set');

    const openai = new OpenAI({ apiKey: apiKey });

    // Get prompt from query parameters
    const searchParams = req.nextUrl.searchParams;
    const promptJson = searchParams.get('prompt');
    if (!promptJson) throw new Error('No prompt provided');

    const { 
      messages, 
      model = 'chatgpt-4o-latest',
      temperature = 0.7,
      maxTokens = 2000,
      topP = 1,
      presencePenalty = 0,
      frequencyPenalty = 0,
    } = JSON.parse(promptJson);

    // Validate model
    if (!Object.keys(MODELS).includes(model)) {
      throw new Error(`Invalid model. Must be one of: ${Object.keys(MODELS).join(', ')}`);
    }

    const latestUserMessage = messages.filter((msg: any) => msg.role === 'user').pop();
    if (!latestUserMessage) throw new Error('No user message found');

    const rewrittenQuery = await rewriteQueryWithContext(openai, messages);
    const embeddingResponse = await openai.embeddings.create({
      model: 'text-embedding-3-small',
      input: rewrittenQuery,
    });
    const queryEmbedding = embeddingResponse.data[0].embedding;

    // Query each index separately
    const [restaurantResults, wikipediaResults, newsResults] = await Promise.all([
      queryPineconeIndex(queryEmbedding, 'restaurant-chatbot', pineconeApiKey, pineconeHost),
      queryPineconeIndex(queryEmbedding, 'wikipedia-chunks', pineconeApiKey, pineconeHost),
      queryPineconeIndex(queryEmbedding, 'news-chunks', pineconeApiKey, pineconeHost)
    ]);

    // Process chunks from each source
    const restaurantChunks = restaurantResults.matches.map((match: any, index: number) => {
      const tokenCount = match.metadata?.tokens || Math.ceil((match.metadata?.text || '').length / 4);
      const uniqueId = `restaurant_${match.id}_${index}`;
      return {
        id: uniqueId,
        text: match.metadata?.text || '',
        tokens: tokenCount,
        metadata: {
          ...match.metadata,
          position: index + 1,
          similarity: match.score || 0,
          source_type: 'restaurant',
          source: 'restaurant'
        }
      };
    });

    const wikipediaChunks = wikipediaResults.matches.map((match: any, index: number) => {
      const tokenCount = match.metadata?.tokens || Math.ceil((match.metadata?.text || '').length / 4);
      const uniqueId = `wikipedia_${match.id}_${index}`;
      return {
        id: uniqueId,
        text: match.metadata?.text || '',
        tokens: tokenCount,
        metadata: {
          ...match.metadata,
          position: index + 1,
          similarity: match.score || 0,
          source_type: 'wikipedia',
          source: 'wikipedia'
        }
      };
    });

    const newsChunks = newsResults.matches.map((match: any, index: number) => {
      const tokenCount = match.metadata?.tokens || Math.ceil((match.metadata?.text || '').length / 4);
      const uniqueId = `news_${match.id}_${index}`;
      return {
        id: uniqueId,
        text: match.metadata?.text || '',
        tokens: tokenCount,
        metadata: {
          ...match.metadata,
          position: index + 1,
          similarity: match.score || 0,
          source_type: 'news',
          source: 'news'
        }
      };
    });

    // Format chunks by source type
    const formatChunks = (chunks: any[], sourceType: string) => {
      if (chunks.length === 0) return "NO RELEVANT CONTEXT FOUND";
      
      return chunks.map((chunk: any, i: number) => {
        const metadata = chunk.metadata;
        let output = `╭──────────── ${sourceType.toUpperCase()} CONTEXT ${i + 1} ────────────\n`;
        output += `│ Source: ${metadata.source || sourceType}\n`;
        output += `│ Relevance: ${(metadata.similarity * 100).toFixed(0)}%\n`;

        switch(sourceType) {
          case 'restaurant':
            if (metadata.restaurant_name) {
              output += `│ Restaurant: ${metadata.restaurant_name}\n`;
              if (metadata.rating) output += `│ Rating: ${metadata.rating} stars${metadata.review_count ? ` (${metadata.review_count} reviews)` : ''}\n`;
              if (metadata.price) output += `│ Price: ${metadata.price}\n`;
              if (metadata.address1) output += `│ Address: ${metadata.address1}\n`;
              if (metadata.categories) output += `│ Categories: ${typeof metadata.categories === 'string' ? metadata.categories : metadata.categories.join(', ')}\n`;
            }
            break;
            
          case 'wikipedia':
            output += `│ Title: ${metadata.title || 'N/A'}\n`;
            if (metadata.summary) output += `│ Summary: ${metadata.summary}\n`;
            if (metadata.url) output += `│ URL: ${metadata.url}\n`;
            break;
            
          case 'news':
            output += `│ Title: ${metadata.title || 'N/A'}\n`;
            if (metadata.publish_date) output += `│ Published: ${new Date(metadata.publish_date).toLocaleDateString()}\n`;
            if (metadata.url) output += `│ URL: ${metadata.url}\n`;
            break;
        }

        if (chunk.text) {
          const previewText = chunk.text.length > 150 ? chunk.text.substring(0, 150) + '...' : chunk.text;
          output += `│ Preview: ${previewText.replace(/\n/g, ' ')}\n`;
        }
        
        output += `╰${'─'.repeat(50)}`;
        return output;
      }).join('\n\n');
    };

    const finalMessages = [
      {
        role: "system" as const,
        content: `You are an expert assistant for SF Dining Guide, specializing in San Francisco restaurants and dining experiences. You have access to three types of information:

1. RESTAURANT DATA: Detailed information about San Francisco restaurants, including menus, ratings, and locations
2. WIKIPEDIA CONTEXT: Background information about cuisines, cooking techniques, and food culture
3. NEWS ARTICLES: Recent updates about the San Francisco dining scene

GUIDELINES:

1. REASONING AND ACCURACY:
- Analyze all available context types (restaurant, Wikipedia, news) internally
- Prioritize restaurant data for specific dining recommendations
- Use Wikipedia for background/educational content
- Use news for recent developments and current trends
- Form clear, factual conclusions based on the evidence
- When ranking restaurants, consider factors like ratings, reviews, and relevance

2. SOURCE ATTRIBUTION:
- Only cite sources that you actually use in your response
- Reference specific sources with their type and relevance score
- Format source references based on type:
  * Restaurants: [Restaurant Name, SF | Score: XX%]
  * Wikipedia: [Wikipedia: Title | Score: XX%]
  * News: [News: Source - Date | Score: XX%]
- If you don't use a particular type of source, don't cite it

3. HANDLING DATA LIMITATIONS:
- If context is missing crucial information, explicitly state what's missing
- When data is conflicting, explain the discrepancy and your reasoning
- If confidence is low, provide appropriate disclaimers
- Note that restaurant recommendations are limited to San Francisco
- If asked about restaurants outside SF, politely explain that you can only assist with San Francisco dining options

4. RESPONSE FORMAT:
Start with a natural, direct response to the user's query, speaking as a knowledgeable San Francisco dining guide. Then include:

---
Selection Criteria: [Brief explanation of how you ranked or selected information]
Sources Used: [List only the sources you actually referenced in your response]
Confidence: [High/Medium/Low with brief explanation]
Notes: [Any disclaimers, limitations, or suggestions if needed]`
      },
      ...messages.slice(0, -1),
      {
        role: "user" as const,
        content: `USER QUERY:
${latestUserMessage.content}

RESTAURANT CONTEXT:
${formatChunks(restaurantChunks, 'restaurant')}

WIKIPEDIA CONTEXT:
${formatChunks(wikipediaChunks, 'wikipedia')}

NEWS CONTEXT:
${formatChunks(newsChunks, 'news')}`
      }
    ];

    // Log the context and final prompt
    console.log('\n=== Query Information ===');
    console.log('Original query:', latestUserMessage.content);
    console.log('Optimized query:', rewrittenQuery);
    
    console.log('\n=== Retrieved Context ===');
    console.log(`Restaurant Chunks: ${restaurantChunks.length}`);
    console.log(`Wikipedia Chunks: ${wikipediaChunks.length}`);
    console.log(`News Chunks: ${newsChunks.length}`);
    
    console.log('\n=== Final Prompt ===');
    console.log(JSON.stringify(finalMessages, null, 2));
    console.log('==================\n');

    // Create a streaming chat completion
    const completion = await openai.chat.completions.create({
      model,
      temperature,
      max_tokens: maxTokens,
      top_p: topP,
      presence_penalty: presencePenalty,
      frequency_penalty: frequencyPenalty,
      messages: finalMessages,
      stream: true,
    });

    // Set up the response stream
    const stream = new ReadableStream({
      async start(controller) {
        const encoder = new TextEncoder();
        
        try {
<<<<<<< HEAD
          // Send all chunks first
          controller.enqueue(
            encoder.encode(`data: ${JSON.stringify({
              type: 'context',
              chunks: {
                restaurant: restaurantChunks,
                wikipedia: wikipediaChunks,
                news: newsChunks
              }
            })}\n\n`)
          );

          // Stream the completion
=======
          // Sanitize chunks before sending
          const sanitizedChunks = {
            restaurant: restaurantChunks.map(sanitizeChunk),
            wikipedia: wikipediaChunks.map(sanitizeChunk),
            news: newsChunks.map(sanitizeChunk)
          };

          // Send context data
          const contextMessage = formatSSEMessage({
            type: 'context',
            chunks: sanitizedChunks
          });
          controller.enqueue(encoder.encode(contextMessage));

          // Stream completion chunks
>>>>>>> 874a6666
          for await (const chunk of completion) {
            const content = chunk.choices[0]?.delta?.content || '';
            if (content) {
              const contentMessage = formatSSEMessage({
                type: 'content',
                content: sanitizeText(content, true)  // Preserve markdown for content
              });
              controller.enqueue(encoder.encode(contentMessage));
            }
          }
<<<<<<< HEAD

          // Send done event
          controller.enqueue(
            encoder.encode(`data: ${JSON.stringify({ type: 'done' })}\n\n`)
          );
          
          controller.close();
        } catch (error) {
          // Send error event before closing
          controller.enqueue(
            encoder.encode(`data: ${JSON.stringify({
              type: 'error',
              error: error instanceof Error ? error.message : 'An error occurred during streaming'
            })}\n\n`)
          );
          controller.close();
=======
          
          // Send end message
          const endMessage = formatSSEMessage({ type: 'done' });
          controller.enqueue(encoder.encode(endMessage));
          
          controller.close();
        } catch (error) {
          console.error('Streaming error:', error);
          const errorMessage = formatSSEMessage({
            type: 'error',
            error: error instanceof Error ? error.message : 'Unknown error occurred'
          });
          controller.enqueue(encoder.encode(errorMessage));
          controller.error(error);
>>>>>>> 874a6666
        }
      }
    });

    return new Response(stream, {
      headers: {
        'Content-Type': 'text/event-stream',
        'Cache-Control': 'no-cache',
        'Connection': 'keep-alive',
      },
    });

  } catch (error) {
    console.error('Chat API error:', error);
    return new Response(
      JSON.stringify({
        error: error instanceof Error ? error.message : 'An error occurred during chat',
      }),
      {
        status: 500,
        headers: { 'Content-Type': 'application/json' },
      }
    );
  }
} <|MERGE_RESOLUTION|>--- conflicted
+++ resolved
@@ -180,9 +180,6 @@
   }
 }
 
-<<<<<<< HEAD
-export async function GET(req: NextRequest) {
-=======
 // Add these helper functions at the top level
 function sanitizeText(text: string, preserveMarkdown: boolean = false): string {
   if (!text) return '';
@@ -246,8 +243,7 @@
   }
 }
 
-export async function POST(req: NextRequest) {
->>>>>>> 874a6666
+export async function GET(req: NextRequest) {
   try {
     // Validate environment variables
     const apiKey = process.env.OPENAI_API_KEY;
@@ -486,7 +482,6 @@
         const encoder = new TextEncoder();
         
         try {
-<<<<<<< HEAD
           // Send all chunks first
           controller.enqueue(
             encoder.encode(`data: ${JSON.stringify({
@@ -500,23 +495,6 @@
           );
 
           // Stream the completion
-=======
-          // Sanitize chunks before sending
-          const sanitizedChunks = {
-            restaurant: restaurantChunks.map(sanitizeChunk),
-            wikipedia: wikipediaChunks.map(sanitizeChunk),
-            news: newsChunks.map(sanitizeChunk)
-          };
-
-          // Send context data
-          const contextMessage = formatSSEMessage({
-            type: 'context',
-            chunks: sanitizedChunks
-          });
-          controller.enqueue(encoder.encode(contextMessage));
-
-          // Stream completion chunks
->>>>>>> 874a6666
           for await (const chunk of completion) {
             const content = chunk.choices[0]?.delta?.content || '';
             if (content) {
@@ -527,7 +505,6 @@
               controller.enqueue(encoder.encode(contentMessage));
             }
           }
-<<<<<<< HEAD
 
           // Send done event
           controller.enqueue(
@@ -544,22 +521,6 @@
             })}\n\n`)
           );
           controller.close();
-=======
-          
-          // Send end message
-          const endMessage = formatSSEMessage({ type: 'done' });
-          controller.enqueue(encoder.encode(endMessage));
-          
-          controller.close();
-        } catch (error) {
-          console.error('Streaming error:', error);
-          const errorMessage = formatSSEMessage({
-            type: 'error',
-            error: error instanceof Error ? error.message : 'Unknown error occurred'
-          });
-          controller.enqueue(encoder.encode(errorMessage));
-          controller.error(error);
->>>>>>> 874a6666
         }
       }
     });
