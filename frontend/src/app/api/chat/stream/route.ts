--- conflicted
+++ resolved
@@ -180,7 +180,6 @@
   }
 }
 
-<<<<<<< HEAD
 // Add these helper functions at the top level
 function sanitizeText(text: string, preserveMarkdown: boolean = false): string {
   if (!text) return '';
@@ -244,32 +243,6 @@
   }
 }
 
-=======
-// Add this helper function at the top level
-function sanitizeText(text: string): string {
-  return text
-    .replace(/\\/g, '\\\\')  // Escape backslashes first
-    .replace(/\n/g, '\\n')   // Replace newlines with \n
-    .replace(/\r/g, '\\r')   // Replace carriage returns
-    .replace(/\t/g, '\\t')   // Replace tabs
-    .replace(/"/g, '\\"');   // Escape quotes
-}
-
-function sanitizeChunk(chunk: ContextChunk): SanitizedChunk {
-  return {
-    ...chunk,
-    text: sanitizeText(chunk.text || ''),
-    metadata: {
-      ...chunk.metadata,
-      text: chunk.metadata?.text ? sanitizeText(chunk.metadata.text) : '',
-      title: chunk.metadata?.title ? sanitizeText(chunk.metadata.title) : '',
-      description: chunk.metadata?.description ? sanitizeText(chunk.metadata.description) : '',
-      summary: chunk.metadata?.summary ? sanitizeText(chunk.metadata.summary) : '',
-    }
-  };
-}
-
->>>>>>> 11d5dc75
 export async function POST(req: NextRequest) {
   try {
     // Validate environment variables
@@ -504,18 +477,13 @@
         const encoder = new TextEncoder();
         
         try {
-<<<<<<< HEAD
           // Sanitize chunks before sending
-=======
-          // Sanitize and prepare chunks
->>>>>>> 11d5dc75
           const sanitizedChunks = {
             restaurant: restaurantChunks.map(sanitizeChunk),
             wikipedia: wikipediaChunks.map(sanitizeChunk),
             news: newsChunks.map(sanitizeChunk)
           };
 
-<<<<<<< HEAD
           // Send context data
           const contextMessage = formatSSEMessage({
             type: 'context',
@@ -532,24 +500,6 @@
                 content: sanitizeText(content, true)  // Preserve markdown for content
               });
               controller.enqueue(encoder.encode(contentMessage));
-=======
-          // Send the context data first
-          const contextData = JSON.stringify({
-            type: 'context',
-            chunks: sanitizedChunks
-          });
-          controller.enqueue(encoder.encode(`data: ${contextData}\n\n`));
-
-          // Stream the completion chunks
-          for await (const chunk of completion) {
-            const content = chunk.choices[0]?.delta?.content || '';
-            if (content) {
-              const contentData = JSON.stringify({
-                type: 'content',
-                content: sanitizeText(content)
-              });
-              controller.enqueue(encoder.encode(`data: ${contentData}\n\n`));
->>>>>>> 11d5dc75
             }
           }
           
@@ -560,14 +510,11 @@
           controller.close();
         } catch (error) {
           console.error('Streaming error:', error);
-<<<<<<< HEAD
           const errorMessage = formatSSEMessage({
             type: 'error',
             error: error instanceof Error ? error.message : 'Unknown error occurred'
           });
           controller.enqueue(encoder.encode(errorMessage));
-=======
->>>>>>> 11d5dc75
           controller.error(error);
         }
       }
